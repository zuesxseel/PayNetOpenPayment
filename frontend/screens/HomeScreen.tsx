--- conflicted
+++ resolved
@@ -1,5 +1,6 @@
 "use client"
 import { SafeAreaView } from "react-native-safe-area-context"
+import { ScrollView, TouchableOpacity, View, StyleSheet, Dimensions } from "react-native"
 import { ScrollView, TouchableOpacity, View, StyleSheet, Dimensions } from "react-native"
 import { Feather } from "@expo/vector-icons"
 import { Box, Text } from "../components/Themed"
@@ -74,7 +75,6 @@
 
 export default function HomeScreen({ navigation }) {
   const theme = useTheme()
-<<<<<<< HEAD
   const { width } = Dimensions.get("window")
   const targetBalance = 1234.56
   const [displayBalance, setDisplayBalance] = useState(0)
@@ -96,9 +96,6 @@
 
     requestAnimationFrame(animateCount)
   }, [targetBalance])
-=======
-  const { width } = Dimensions.get('window')
->>>>>>> 5dc50eb9
 
   return (
     <Box flex={1} backgroundColor="mainBackground">
@@ -154,10 +151,6 @@
               </TouchableOpacity>
             </Box>
           </Box>
-<<<<<<< HEAD
-=======
-
->>>>>>> 5dc50eb9
           {/* Animated Total Balance Card */}
           <Box paddingHorizontal="l" marginBottom="l">
             <Box
@@ -218,7 +211,6 @@
                   transform: [{ rotateZ: "5deg" }],
                 }}
               />
-<<<<<<< HEAD
               <Box flex={1} justifyContent="center" padding="l">
                 <Text
                   variant="body"
@@ -270,47 +262,16 @@
               </Box>
             </Box>
           </Box>
-=======
-
-              <Box flex={1} justifyContent="center" padding="l">
-                <Text variant="body"opacity={0.8} color="primaryActionText" marginBottom="s">
-                  Total Balance
-                </Text>
-                <Text
-                  variant="title1"
-                  fontSize={48}
-                  fontWeight="bold"
-                  color="primaryActionText"
-                  style={{
-                    textShadowColor: "rgba(0,0,0,0.2)",
-                    textShadowOffset: { width: 1, height: 1 },
-                    textShadowRadius: 2,
-                  }}
-                >
-                  <Text variant="hero" color="primaryActionText" marginVertical="s">
-                    RM 1,234.56
-                  </Text>
-                </Text>
-              </Box>
-            </Box>
-          </Box>
-
-
->>>>>>> 5dc50eb9
           <Box flexDirection="row" justifyContent="space-around" padding="l">
             <QuickActionButton icon="maximize" label="Scan" index={0} onPress={() => navigation.navigate("Scan")} />
             <QuickActionButton icon="arrow-up-right" label="Pay" index={1} onPress={() => {}} />
             <QuickActionButton icon="plus-circle" label="Top Up" index={2} onPress={() => {}} />
-<<<<<<< HEAD
             <QuickActionButton
               icon="credit-card"
               label="Add Card"
               index={3}
               onPress={() => navigation.navigate("AccountDetails")}
             />
-=======
-            <QuickActionButton icon="credit-card" label="Add Card" index={3} onPress={() => {}} />
->>>>>>> 5dc50eb9
           </Box>
           <Box paddingHorizontal="l">
             <Box flexDirection="row" justifyContent="space-between" alignItems="center" marginBottom="m" >
