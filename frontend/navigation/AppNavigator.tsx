--- conflicted
+++ resolved
@@ -12,40 +12,26 @@
 import MerchantLoginScreen from "../screens/MerchantLoginScreen";
 
 // eKYC Registration Screens
-import RegisterStartScreen from "../screens/RegisterStartScreen"
-import ScanICScreen from "../screens/ScanICScreen"
-import FacialVerificationScreen from "../screens/FacialVerificationScreen"
-import ConfirmDetailsScreen from "../screens/ConfirmDetailsScreen"
-import AIVerificationScreen from "../screens/AIVerificationScreen"
-import VerificationSuccessScreen from "../screens/VerificationSuccessScreen"
-import VerificationFailedScreen from "../screens/VerificationFailedScreen"
+import RegisterStartScreen from "../screens/RegisterStartScreen";
+import ScanICScreen from "../screens/ScanICScreen";
+import FacialVerificationScreen from "../screens/FacialVerificationScreen";
+import ConfirmDetailsScreen from "../screens/ConfirmDetailsScreen";
+import AIVerificationScreen from "../screens/AIVerificationScreen";
+import VerificationSuccessScreen from "../screens/VerificationSuccessScreen";
+import VerificationFailedScreen from "../screens/VerificationFailedScreen";
 
 // User App Screens
-<<<<<<< HEAD
 import HomeScreen from "../screens/HomeScreen";
 import ScanScreen from "../screens/ScanScreen";
 import WalletScreen from "../screens/WalletScreen";
 import ProfileScreen from "../screens/ProfileScreen";
-
+import AccountDetailsScreen from "@/screens/AccountDetailsScreen";
 // Merchant App Screens
 import MerchantDashboardScreen from "../screens/merchant/MerchantDashboardScreen";
 import MerchantScanFaceScreen from "../screens/merchant/MerchantScanFaceScreen";
 import MerchantEnterAmountScreen from "../screens/merchant/MerchantEnterAmountScreen";
 import MerchantReceiptScreen from "../screens/merchant/MerchantReceiptScreen";
-import MerchantSettingsScreen from "../screens/merchant/MerchantSettingsScreen";
-=======
-import HomeScreen from "../screens/HomeScreen"
-import ScanScreen from "../screens/ScanScreen"
-import WalletScreen from "../screens/WalletScreen"
-import ProfileScreen from "../screens/ProfileScreen"
-import AccountDetailsScreen from "@/screens/AccountDetailsScreen"
-// Merchant App Screens
-import MerchantDashboardScreen from "../screens/merchant/MerchantDashboardScreen"
-import MerchantScanFaceScreen from "../screens/merchant/MerchantScanFaceScreen"
-import MerchantEnterAmountScreen from "../screens/merchant/MerchantEnterAmountScreen"
-import MerchantReceiptScreen from "../screens/merchant/MerchantReceiptScreen"
-import MerchantSettingsScreen from "../screens/merchant/MerchantSettingsScreen" // Declared the variable here
->>>>>>> 478a918a
+import MerchantSettingsScreen from "../screens/merchant/MerchantSettingsScreen"; // Declared the variable here
 
 // Additional User Screens
 import TransactionHistoryScreen from "../screens/TransactionHistoryScreen";
@@ -57,7 +43,6 @@
 import PaymentSuccessScreen from "../screens/PaymentSuccessScreen";
 import PaymentProcessingScreen from "../screens/PaymentProcessingScreen";
 
-<<<<<<< HEAD
 // Type definitions for navigation stacks
 type WalletStackParamList = {
   WalletHome: undefined;
@@ -126,24 +111,12 @@
 const WalletStackNavigator = createStackNavigator<WalletStackParamList>();
 const MerchantStackNavigator = createStackNavigator();
 
-const AuthStack = () => (
-  <AuthStackNavigator.Navigator screenOptions={{ headerShown: false }}>
-    <AuthStackNavigator.Screen name="Welcome" component={WelcomeScreen} />
-    <AuthStackNavigator.Screen name="UserLogin" component={UserLoginScreen} />
-    <AuthStackNavigator.Screen
-      name="MerchantLogin"
-      component={MerchantLoginScreen}
-    />
-  </AuthStackNavigator.Navigator>
-);
-=======
 // Notification and Security Screens
-import NotificationsScreen from "../screens/NotificationsScreen"
-import ZKPBlockedScreen from "../screens/ZKPBlockedScreen"
-import UEBAVerificationScreen from "../screens/UEBAVerificationScreen"
-
-const Tab = createBottomTabNavigator()
-const Stack = createStackNavigator()
+import NotificationsScreen from "../screens/NotificationsScreen";
+import ZKPBlockedScreen from "../screens/ZKPBlockedScreen";
+import UEBAVerificationScreen from "../screens/UEBAVerificationScreen";
+
+const Stack = createStackNavigator();
 
 const AuthStack = () => (
   <Stack.Navigator screenOptions={{ headerShown: false }}>
@@ -154,14 +127,22 @@
     {/* eKYC Registration Flow */}
     <Stack.Screen name="RegisterStart" component={RegisterStartScreen} />
     <Stack.Screen name="ScanIC" component={ScanICScreen} />
-    <Stack.Screen name="FacialVerification" component={FacialVerificationScreen} />
+    <Stack.Screen
+      name="FacialVerification"
+      component={FacialVerificationScreen}
+    />
     <Stack.Screen name="ConfirmDetails" component={ConfirmDetailsScreen} />
     <Stack.Screen name="AIVerification" component={AIVerificationScreen} />
-    <Stack.Screen name="VerificationSuccess" component={VerificationSuccessScreen} />
-    <Stack.Screen name="VerificationFailed" component={VerificationFailedScreen} />
+    <Stack.Screen
+      name="VerificationSuccess"
+      component={VerificationSuccessScreen}
+    />
+    <Stack.Screen
+      name="VerificationFailed"
+      component={VerificationFailedScreen}
+    />
   </Stack.Navigator>
-)
->>>>>>> 478a918a
+);
 
 const ScanStack = () => (
   <ScanStackNavigator.Navigator screenOptions={{ headerShown: false }}>
@@ -209,12 +190,15 @@
     <Stack.Screen name="ProfileHome" component={ProfileScreen} />
     <Stack.Screen name="AccountDetails" component={AccountDetailsScreen} />
     <Stack.Screen name="Notifications" component={NotificationsScreen} />
-    <Stack.Screen name="TransactionHistory" component={TransactionHistoryScreen} />
+    <Stack.Screen
+      name="TransactionHistory"
+      component={TransactionHistoryScreen}
+    />
     <Stack.Screen name="ZKPBlocked" component={ZKPBlockedScreen} />
     <Stack.Screen name="UEBAVerification" component={UEBAVerificationScreen} />
     <Stack.Screen name="PaymentSuccess" component={PaymentSuccessScreen} />
   </Stack.Navigator>
-)
+);
 
 const MerchantStack = () => (
   <MerchantStackNavigator.Navigator screenOptions={{ headerShown: false }}>
@@ -249,7 +233,7 @@
     <Stack.Screen name="UEBAVerification" component={UEBAVerificationScreen} />
     <Stack.Screen name="PaymentSuccess" component={PaymentSuccessScreen} />
   </Stack.Navigator>
-)
+);
 
 const UserTabs = () => {
   const theme = useTheme();
@@ -312,7 +296,9 @@
         },
         tabBarLabelStyle: { fontWeight: "600", fontSize: 12 },
       })}
-    > <Tab.Screen name="Dashboard" component={MerchantStack} />
+    >
+      {" "}
+      <Tab.Screen name="Dashboard" component={MerchantStack} />
       <Tab.Screen name="Transactions" component={MerchantStack} />
       <Tab.Screen name="Analytics" component={MerchantStack} />
       <Tab.Screen name="Profile" component={ProfileStack} />
